<script lang="ts">
    let helloWorld: string = "Hello world";
    console.log(helloWorld);
    // imports
    import { page } from "$app/stores";
    import BasicLayout from "$lib/components/layout/BasicLayout.svelte";
    import TopBar from "$lib/components/navigation/TopBar.svelte";
    import LinkList from "$lib/components/actions/LinkList.svelte";
    import HeroHeader from "$lib/components/content/HeroHeader.svelte";
    import SideBar from "$lib/components/navigation/SideBar.svelte";
    import RainDrops from "$lib/components/Marginalia/RainDrops.svelte";
    import LocationInfo from "$lib/components/Snoop/LocationInfo.svelte";
    $: currentPath = $page.url.pathname;
</script>

<main class="main-root">
<<<<<<< HEAD
    <RainDrops />
    <LocationInfo />
=======
>>>>>>> 87e76ede
<BasicLayout>
    <TopBar slot="top-bar" />

    <SideBar slot="side-nav">
        <LinkList
            routes={[
                { path: '/', label: 'Welcome' },
                { path: '/caseStudies', label: 'case studies' },
                { path: '/visualDesign', label: 'visual design' },
            ]}
            vertical={true}
            ariaLabel="Main Navigation"
        />
    </SideBar>

    <div slot="main">
        <HeroHeader/>
    </div>
</BasicLayout>
</main>

<style>   
.main-root {
    display: inline-flex;
    flex-direction: column;
    justify-content: center;
    align-items: center;
    width: 100%;
    background-color: var(--color-bg-primary);
    overflow-x: hidden;
}
</style><|MERGE_RESOLUTION|>--- conflicted
+++ resolved
@@ -14,11 +14,9 @@
 </script>
 
 <main class="main-root">
-<<<<<<< HEAD
-    <RainDrops />
+
     <LocationInfo />
-=======
->>>>>>> 87e76ede
+
 <BasicLayout>
     <TopBar slot="top-bar" />
 
