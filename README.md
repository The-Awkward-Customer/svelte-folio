# Svelte Portfolio Application

<<<<<<< HEAD
A modern, high-performance portfolio application built with SvelteKit 5, featuring advanced animations, AI-powered chat, and a comprehensive design system.
=======
# Svelte Portfolio Application

A modern, high-performance portfolio application built with SvelteKit 5, featuring advanced animations, AI-powered chat, and a comprehensive design system.

[![SvelteKit](https://img.shields.io/badge/SvelteKit-5.0-FF3E00?logo=svelte&logoColor=white)](https://kit.svelte.dev/)
[![TypeScript](https://img.shields.io/badge/TypeScript-5.0-3178C6?logo=typescript&logoColor=white)](https://www.typescriptlang.org/)
[![Vercel](https://img.shields.io/badge/Deploy-Vercel-000000?logo=vercel&logoColor=white)](https://vercel.com)

## 🚀 Features

- **Modern SvelteKit 5** with latest runes system ($state, $derived, $props)
- **Advanced Animation System** powered by GSAP and custom canvas rendering
- **AI-Powered Chat** integration with OpenAI API
- **Comprehensive Design System** with Style Dictionary and theming
- **Type-Safe Database** operations with Drizzle ORM and Supabase
- **Professional Development Setup** with ESLint 9, Prettier, and Playwright
- **Responsive Design** with mobile-first approach
- **Accessibility Features** including reduced motion support

## 📋 Prerequisites

- **Node.js** >= 18.0.0
- **npm** >= 9.0.0
- **Docker** (for local database)

## 🛠 Installation

```bash
# Clone the repository
git clone <repository-url>
cd svelte-folio/frontend

# Install dependencies
npm install

# Set up environment variables
cp .env.example .env.local
# Edit .env.local with your configuration

# Start the database
npm run db:start

# Run database migrations
npm run db:migrate

# Generate design tokens
npm run build:tokens
```

## 🚦 Getting Started

```bash
# Development server
npm run dev

# Open browser at http://localhost:5173
```

## 📦 Available Scripts

### Development
```bash
npm run dev          # Start development server
npm run preview      # Preview production build
npm run check        # Type check with svelte-check
npm run check:watch  # Type check in watch mode
```

### Build & Deploy
```bash
npm run build        # Production build
npm run format       # Format code with Prettier
npm run lint         # Lint code with ESLint
```

### Testing
```bash
npm run test         # Run all tests
npm run test:unit    # Unit tests with Vitest
npm run test:e2e     # End-to-end tests with Playwright
```

### Database
```bash
npm run db:start     # Start PostgreSQL with Docker
npm run db:push      # Push schema changes
npm run db:migrate   # Run migrations
npm run db:studio    # Open Drizzle Studio
```

### Data Management
```bash
npm run ingest       # Import QA content
npm run build:tokens # Generate design tokens
```

## 🏗 Architecture

### Project Structure
```
frontend/
├── src/
│   ├── lib/
│   │   ├── components/      # UI components
│   │   │   ├── primitives/  # Basic UI elements
│   │   │   ├── actions/     # Interactive components
│   │   │   ├── content/     # Content-specific components
│   │   │   ├── layout/      # Layout components
│   │   │   ├── chat/        # AI chat system
│   │   │   └── Dialog/      # Modal dialogs
│   │   ├── animations/      # GSAP animation system
│   │   ├── stores/          # Svelte 5 runes-based stores
│   │   ├── server/          # Server-side utilities
│   │   ├── types/           # TypeScript definitions
│   │   └── utils/           # Utility functions
│   ├── routes/              # SvelteKit routes
│   └── modelData/           # Static content data
├── static/                  # Static assets
└── docs/                    # Documentation
```

### Key Technologies

- **Frontend Framework:** SvelteKit 5 with TypeScript
- **Animation:** GSAP 3.13 with custom canvas engine
- **Database:** PostgreSQL with Drizzle ORM
- **Backend Services:** Supabase
- **AI Integration:** OpenAI API
- **Styling:** CSS with Style Dictionary design tokens
- **Testing:** Vitest (unit) + Playwright (e2e)
- **Deployment:** Vercel

## 🎨 Design System

The application includes a comprehensive design system with:

- **Design Tokens:** Managed with Style Dictionary
- **Theme System:** Support for light/dark modes with system preference detection
- **Component Library:** Modular, reusable components
- **Typography:** Geist font family with multiple weights
- **Icons:** Custom SVG icon system
- **Animations:** Performance-optimized with reduced motion support

## 🔧 Configuration

### Environment Variables
Create `.env.local` with the following:

```env
SUPABASE_URL=your_supabase_url
SUPABASE_ANON_KEY=your_supabase_anon_key
OPENAI_API_KEY=your_openai_api_key
DATABASE_URL=postgresql://user:password@localhost:5432/dbname
```

### Database Setup
```bash
# Start PostgreSQL container
docker compose up -d

# Apply migrations
npm run db:migrate

# Optional: Open Drizzle Studio
npm run db:studio
```

## 🧪 Testing

### Unit Tests
```bash
# Run unit tests
npm run test:unit

# Run in watch mode
npm run test:unit -- --watch
```

### E2E Tests
```bash
# Install Playwright browsers
npx playwright install

# Run e2e tests
npm run test:e2e

# Run with UI mode
npm run test:e2e -- --ui
```

## 📱 Browser Support

- **Chrome:** 90+
- **Firefox:** 88+
- **Safari:** 14+
- **Edge:** 90+

## 🚀 Deployment

### Vercel (Recommended)
```bash
# Install Vercel CLI
npm i -g vercel

# Deploy
vercel
```

The application is configured with `@sveltejs/adapter-vercel` for optimal Vercel deployment.

### Manual Build
```bash
npm run build
# Deploy the `build` folder to your hosting provider
```

## 🔍 Development Guidelines

### Code Style
- **ESLint:** Configured with latest flat config system
- **Prettier:** Automatic code formatting
- **TypeScript:** Strict mode enabled

### Component Development
- Use Svelte 5 runes (`$state`, `$derived`, `$props`)
- Follow the established component structure
- Include proper TypeScript types
- Add accessibility attributes

### Animation Best Practices
- Use the custom animation engine for complex animations
- Respect user's reduced motion preferences
- Optimize for 60fps performance
- Clean up animation resources properly

## 🐛 Troubleshooting

### Common Issues

**Development server not starting:**
```bash
# Clear node_modules and reinstall
rm -rf node_modules package-lock.json
npm install
```

**Database connection issues:**
```bash
# Restart Docker containers
docker compose down
docker compose up -d
```

**Build failures:**
```bash
# Check TypeScript errors
npm run check

# Lint and format code
npm run lint
npm run format
```

### Debug Mode
Enable debug logging:
```javascript
// In browser console
localStorage.setItem('animation-debug', 'true');
localStorage.setItem('chat-debug', 'true');
```

## 🤝 Contributing

1. Fork the repository
2. Create a feature branch: `git checkout -b feature/amazing-feature`
3. Make your changes
4. Run tests: `npm test`
5. Commit changes: `git commit -m 'feat: add amazing feature'`
6. Push to branch: `git push origin feature/amazing-feature`
7. Submit a pull request

### Commit Convention
Use conventional commits:
- `feat:` new features
- `fix:` bug fixes
- `docs:` documentation changes
- `style:` formatting changes
- `refactor:` code refactoring
- `test:` adding tests
- `chore:` maintenance tasks

## 📄 License

This project is licensed under the MIT License - see the LICENSE file for details.

## 🙏 Acknowledgments

- **Svelte Team** for the amazing framework
- **Vercel** for hosting and deployment platform
- **GSAP** for professional animation capabilities
- **Supabase** for backend services
- **OpenAI** for AI integration capabilities

---

Built with ❤️ using SvelteKit 5 and modern web technologies.

## Git Workflow
>>>>>>> 477af996

[![SvelteKit](https://img.shields.io/badge/SvelteKit-5.0-FF3E00?logo=svelte&logoColor=white)](https://kit.svelte.dev/)
[![TypeScript](https://img.shields.io/badge/TypeScript-5.0-3178C6?logo=typescript&logoColor=white)](https://www.typescriptlang.org/)
[![Vercel](https://img.shields.io/badge/Deploy-Vercel-000000?logo=vercel&logoColor=white)](https://vercel.com)

## 🚀 Features

- **Modern SvelteKit 5** with latest runes system ($state, $derived, $props)
- **Advanced Animation System** powered by GSAP and custom canvas rendering
- **AI-Powered Chat** integration with OpenAI API
- **Comprehensive Design System** with Style Dictionary and theming
- **Type-Safe Database** operations with Drizzle ORM and Supabase
- **Professional Development Setup** with ESLint 9, Prettier, and Playwright
- **Responsive Design** with mobile-first approach
- **Accessibility Features** including reduced motion support

## 📋 Prerequisites

- **Node.js** >= 18.0.0
- **npm** >= 9.0.0
- **Docker** (for local database)

## 🛠 Installation

```bash
# Clone the repository
git clone <repository-url>
cd svelte-folio/frontend

# Install dependencies
npm install

# Set up environment variables
cp .env.example .env.local
# Edit .env.local with your configuration

# Start the database
npm run db:start

# Run database migrations
npm run db:migrate

# Generate design tokens
npm run build:tokens
```

## 🚦 Getting Started

```bash
# Development server
npm run dev

# Open browser at http://localhost:5173
```

## 📦 Available Scripts

### Development
```bash
npm run dev          # Start development server
npm run preview      # Preview production build
npm run check        # Type check with svelte-check
npm run check:watch  # Type check in watch mode
```

### Build & Deploy
```bash
npm run build        # Production build
npm run format       # Format code with Prettier
npm run lint         # Lint code with ESLint
```

### Testing
```bash
npm run test         # Run all tests
npm run test:unit    # Unit tests with Vitest
npm run test:e2e     # End-to-end tests with Playwright
```

### Database
```bash
npm run db:start     # Start PostgreSQL with Docker
npm run db:push      # Push schema changes
npm run db:migrate   # Run migrations
npm run db:studio    # Open Drizzle Studio
```

### Data Management
```bash
npm run ingest       # Import QA content
npm run build:tokens # Generate design tokens
```

## 🏗 Architecture

### Project Structure
```
frontend/
├── src/
│   ├── lib/
│   │   ├── components/      # UI components
│   │   │   ├── primitives/  # Basic UI elements
│   │   │   ├── actions/     # Interactive components
│   │   │   ├── content/     # Content-specific components
│   │   │   ├── layout/      # Layout components
│   │   │   ├── chat/        # AI chat system
│   │   │   └── Dialog/      # Modal dialogs
│   │   ├── animations/      # GSAP animation system
│   │   ├── stores/          # Svelte 5 runes-based stores
│   │   ├── server/          # Server-side utilities
│   │   ├── types/           # TypeScript definitions
│   │   └── utils/           # Utility functions
│   ├── routes/              # SvelteKit routes
│   └── modelData/           # Static content data
├── static/                  # Static assets
└── docs/                    # Documentation
```

### Key Technologies

- **Frontend Framework:** SvelteKit 5 with TypeScript
- **Animation:** GSAP 3.13 with custom canvas engine
- **Database:** PostgreSQL with Drizzle ORM
- **Backend Services:** Supabase
- **AI Integration:** OpenAI API
- **Styling:** CSS with Style Dictionary design tokens
- **Testing:** Vitest (unit) + Playwright (e2e)
- **Deployment:** Vercel

## 🎨 Design System

The application includes a comprehensive design system with:

- **Design Tokens:** Managed with Style Dictionary
- **Theme System:** Support for light/dark modes with system preference detection
- **Component Library:** Modular, reusable components
- **Typography:** Geist font family with multiple weights
- **Icons:** Custom SVG icon system
- **Animations:** Performance-optimized with reduced motion support

## 🔧 Configuration

### Environment Variables
Create `.env.local` with the following:

```env
SUPABASE_URL=your_supabase_url
SUPABASE_ANON_KEY=your_supabase_anon_key
OPENAI_API_KEY=your_openai_api_key
DATABASE_URL=postgresql://user:password@localhost:5432/dbname
```

### Database Setup
```bash
# Start PostgreSQL container
docker compose up -d

# Apply migrations
npm run db:migrate

# Optional: Open Drizzle Studio
npm run db:studio
```

## 🧪 Testing

### Unit Tests
```bash
# Run unit tests
npm run test:unit

# Run in watch mode
npm run test:unit -- --watch
```

### E2E Tests
```bash
# Install Playwright browsers
npx playwright install

# Run e2e tests
npm run test:e2e

# Run with UI mode
npm run test:e2e -- --ui
```

<<<<<<< HEAD
## 📱 Browser Support

- **Chrome:** 90+
- **Firefox:** 88+
- **Safari:** 14+
- **Edge:** 90+

## 🚀 Deployment

### Vercel (Recommended)
```bash
# Install Vercel CLI
npm i -g vercel

# Deploy
vercel
```

The application is configured with `@sveltejs/adapter-vercel` for optimal Vercel deployment.

### Manual Build
```bash
npm run build
# Deploy the `build` folder to your hosting provider
```
=======

>>>>>>> 477af996

## 🔍 Development Guidelines

### Code Style
- **ESLint:** Configured with latest flat config system
- **Prettier:** Automatic code formatting
- **TypeScript:** Strict mode enabled

### Component Development
- Use Svelte 5 runes (`$state`, `$derived`, `$props`)
- Follow the established component structure
- Include proper TypeScript types
- Add accessibility attributes

### Animation Best Practices
- Use the custom animation engine for complex animations
- Respect user's reduced motion preferences
- Optimize for 60fps performance
- Clean up animation resources properly

## 🐛 Troubleshooting

### Common Issues

**Development server not starting:**
```bash
# Clear node_modules and reinstall
rm -rf node_modules package-lock.json
npm install
```

**Database connection issues:**
```bash
# Restart Docker containers
docker compose down
docker compose up -d
```

**Build failures:**
```bash
# Check TypeScript errors
npm run check

# Lint and format code
npm run lint
npm run format
```

### Debug Mode
Enable debug logging:
```javascript
// In browser console
localStorage.setItem('animation-debug', 'true');
localStorage.setItem('chat-debug', 'true');
```

## 🤝 Contributing

1. Fork the repository
2. Create a feature branch: `git checkout -b feature/amazing-feature`
3. Make your changes
4. Run tests: `npm test`
5. Commit changes: `git commit -m 'feat: add amazing feature'`
6. Push to branch: `git push origin feature/amazing-feature`
7. Submit a pull request

### Commit Convention
Use conventional commits:
- `feat:` new features
- `fix:` bug fixes
- `docs:` documentation changes
- `style:` formatting changes
- `refactor:` code refactoring
- `test:` adding tests
- `chore:` maintenance tasks

## 📄 License

<<<<<<< HEAD
This project is licensed under the MIT License - see the LICENSE file for details.

## 🙏 Acknowledgments

- **Svelte Team** for the amazing framework
- **Vercel** for hosting and deployment platform
- **GSAP** for professional animation capabilities
- **Supabase** for backend services
- **OpenAI** for AI integration capabilities

---

Built with ❤️ using SvelteKit 5 and modern web technologies.
=======

🤖 Totally not written by or maintained by an agent 


>>>>>>> 477af996
<|MERGE_RESOLUTION|>--- conflicted
+++ resolved
@@ -1,628 +1,623 @@
-# Svelte Portfolio Application
-
-<<<<<<< HEAD
-A modern, high-performance portfolio application built with SvelteKit 5, featuring advanced animations, AI-powered chat, and a comprehensive design system.
-=======
-# Svelte Portfolio Application
-
-A modern, high-performance portfolio application built with SvelteKit 5, featuring advanced animations, AI-powered chat, and a comprehensive design system.
-
-[![SvelteKit](https://img.shields.io/badge/SvelteKit-5.0-FF3E00?logo=svelte&logoColor=white)](https://kit.svelte.dev/)
-[![TypeScript](https://img.shields.io/badge/TypeScript-5.0-3178C6?logo=typescript&logoColor=white)](https://www.typescriptlang.org/)
-[![Vercel](https://img.shields.io/badge/Deploy-Vercel-000000?logo=vercel&logoColor=white)](https://vercel.com)
-
-## 🚀 Features
-
-- **Modern SvelteKit 5** with latest runes system ($state, $derived, $props)
-- **Advanced Animation System** powered by GSAP and custom canvas rendering
-- **AI-Powered Chat** integration with OpenAI API
-- **Comprehensive Design System** with Style Dictionary and theming
-- **Type-Safe Database** operations with Drizzle ORM and Supabase
-- **Professional Development Setup** with ESLint 9, Prettier, and Playwright
-- **Responsive Design** with mobile-first approach
-- **Accessibility Features** including reduced motion support
-
-## 📋 Prerequisites
-
-- **Node.js** >= 18.0.0
-- **npm** >= 9.0.0
-- **Docker** (for local database)
-
-## 🛠 Installation
-
-```bash
-# Clone the repository
-git clone <repository-url>
-cd svelte-folio/frontend
-
-# Install dependencies
-npm install
-
-# Set up environment variables
-cp .env.example .env.local
-# Edit .env.local with your configuration
-
-# Start the database
-npm run db:start
-
-# Run database migrations
-npm run db:migrate
-
-# Generate design tokens
-npm run build:tokens
-```
-
-## 🚦 Getting Started
-
-```bash
-# Development server
-npm run dev
-
-# Open browser at http://localhost:5173
-```
-
-## 📦 Available Scripts
-
-### Development
-```bash
-npm run dev          # Start development server
-npm run preview      # Preview production build
-npm run check        # Type check with svelte-check
-npm run check:watch  # Type check in watch mode
-```
-
-### Build & Deploy
-```bash
-npm run build        # Production build
-npm run format       # Format code with Prettier
-npm run lint         # Lint code with ESLint
-```
-
-### Testing
-```bash
-npm run test         # Run all tests
-npm run test:unit    # Unit tests with Vitest
-npm run test:e2e     # End-to-end tests with Playwright
-```
-
-### Database
-```bash
-npm run db:start     # Start PostgreSQL with Docker
-npm run db:push      # Push schema changes
-npm run db:migrate   # Run migrations
-npm run db:studio    # Open Drizzle Studio
-```
-
-### Data Management
-```bash
-npm run ingest       # Import QA content
-npm run build:tokens # Generate design tokens
-```
-
-## 🏗 Architecture
-
-### Project Structure
-```
-frontend/
-├── src/
-│   ├── lib/
-│   │   ├── components/      # UI components
-│   │   │   ├── primitives/  # Basic UI elements
-│   │   │   ├── actions/     # Interactive components
-│   │   │   ├── content/     # Content-specific components
-│   │   │   ├── layout/      # Layout components
-│   │   │   ├── chat/        # AI chat system
-│   │   │   └── Dialog/      # Modal dialogs
-│   │   ├── animations/      # GSAP animation system
-│   │   ├── stores/          # Svelte 5 runes-based stores
-│   │   ├── server/          # Server-side utilities
-│   │   ├── types/           # TypeScript definitions
-│   │   └── utils/           # Utility functions
-│   ├── routes/              # SvelteKit routes
-│   └── modelData/           # Static content data
-├── static/                  # Static assets
-└── docs/                    # Documentation
-```
-
-### Key Technologies
-
-- **Frontend Framework:** SvelteKit 5 with TypeScript
-- **Animation:** GSAP 3.13 with custom canvas engine
-- **Database:** PostgreSQL with Drizzle ORM
-- **Backend Services:** Supabase
-- **AI Integration:** OpenAI API
-- **Styling:** CSS with Style Dictionary design tokens
-- **Testing:** Vitest (unit) + Playwright (e2e)
-- **Deployment:** Vercel
-
-## 🎨 Design System
-
-The application includes a comprehensive design system with:
-
-- **Design Tokens:** Managed with Style Dictionary
-- **Theme System:** Support for light/dark modes with system preference detection
-- **Component Library:** Modular, reusable components
-- **Typography:** Geist font family with multiple weights
-- **Icons:** Custom SVG icon system
-- **Animations:** Performance-optimized with reduced motion support
-
-## 🔧 Configuration
-
-### Environment Variables
-Create `.env.local` with the following:
-
-```env
-SUPABASE_URL=your_supabase_url
-SUPABASE_ANON_KEY=your_supabase_anon_key
-OPENAI_API_KEY=your_openai_api_key
-DATABASE_URL=postgresql://user:password@localhost:5432/dbname
-```
-
-### Database Setup
-```bash
-# Start PostgreSQL container
-docker compose up -d
-
-# Apply migrations
-npm run db:migrate
-
-# Optional: Open Drizzle Studio
-npm run db:studio
-```
-
-## 🧪 Testing
-
-### Unit Tests
-```bash
-# Run unit tests
-npm run test:unit
-
-# Run in watch mode
-npm run test:unit -- --watch
-```
-
-### E2E Tests
-```bash
-# Install Playwright browsers
-npx playwright install
-
-# Run e2e tests
-npm run test:e2e
-
-# Run with UI mode
-npm run test:e2e -- --ui
-```
-
-## 📱 Browser Support
-
-- **Chrome:** 90+
-- **Firefox:** 88+
-- **Safari:** 14+
-- **Edge:** 90+
-
-## 🚀 Deployment
-
-### Vercel (Recommended)
-```bash
-# Install Vercel CLI
-npm i -g vercel
-
-# Deploy
-vercel
-```
-
-The application is configured with `@sveltejs/adapter-vercel` for optimal Vercel deployment.
-
-### Manual Build
-```bash
-npm run build
-# Deploy the `build` folder to your hosting provider
-```
-
-## 🔍 Development Guidelines
-
-### Code Style
-- **ESLint:** Configured with latest flat config system
-- **Prettier:** Automatic code formatting
-- **TypeScript:** Strict mode enabled
-
-### Component Development
-- Use Svelte 5 runes (`$state`, `$derived`, `$props`)
-- Follow the established component structure
-- Include proper TypeScript types
-- Add accessibility attributes
-
-### Animation Best Practices
-- Use the custom animation engine for complex animations
-- Respect user's reduced motion preferences
-- Optimize for 60fps performance
-- Clean up animation resources properly
-
-## 🐛 Troubleshooting
-
-### Common Issues
-
-**Development server not starting:**
-```bash
-# Clear node_modules and reinstall
-rm -rf node_modules package-lock.json
-npm install
-```
-
-**Database connection issues:**
-```bash
-# Restart Docker containers
-docker compose down
-docker compose up -d
-```
-
-**Build failures:**
-```bash
-# Check TypeScript errors
-npm run check
-
-# Lint and format code
-npm run lint
-npm run format
-```
-
-### Debug Mode
-Enable debug logging:
-```javascript
-// In browser console
-localStorage.setItem('animation-debug', 'true');
-localStorage.setItem('chat-debug', 'true');
-```
-
-## 🤝 Contributing
-
-1. Fork the repository
-2. Create a feature branch: `git checkout -b feature/amazing-feature`
-3. Make your changes
-4. Run tests: `npm test`
-5. Commit changes: `git commit -m 'feat: add amazing feature'`
-6. Push to branch: `git push origin feature/amazing-feature`
-7. Submit a pull request
-
-### Commit Convention
-Use conventional commits:
-- `feat:` new features
-- `fix:` bug fixes
-- `docs:` documentation changes
-- `style:` formatting changes
-- `refactor:` code refactoring
-- `test:` adding tests
-- `chore:` maintenance tasks
-
-## 📄 License
-
-This project is licensed under the MIT License - see the LICENSE file for details.
-
-## 🙏 Acknowledgments
-
-- **Svelte Team** for the amazing framework
-- **Vercel** for hosting and deployment platform
-- **GSAP** for professional animation capabilities
-- **Supabase** for backend services
-- **OpenAI** for AI integration capabilities
-
----
-
-Built with ❤️ using SvelteKit 5 and modern web technologies.
-
-## Git Workflow
->>>>>>> 477af996
-
-[![SvelteKit](https://img.shields.io/badge/SvelteKit-5.0-FF3E00?logo=svelte&logoColor=white)](https://kit.svelte.dev/)
-[![TypeScript](https://img.shields.io/badge/TypeScript-5.0-3178C6?logo=typescript&logoColor=white)](https://www.typescriptlang.org/)
-[![Vercel](https://img.shields.io/badge/Deploy-Vercel-000000?logo=vercel&logoColor=white)](https://vercel.com)
-
-## 🚀 Features
-
-- **Modern SvelteKit 5** with latest runes system ($state, $derived, $props)
-- **Advanced Animation System** powered by GSAP and custom canvas rendering
-- **AI-Powered Chat** integration with OpenAI API
-- **Comprehensive Design System** with Style Dictionary and theming
-- **Type-Safe Database** operations with Drizzle ORM and Supabase
-- **Professional Development Setup** with ESLint 9, Prettier, and Playwright
-- **Responsive Design** with mobile-first approach
-- **Accessibility Features** including reduced motion support
-
-## 📋 Prerequisites
-
-- **Node.js** >= 18.0.0
-- **npm** >= 9.0.0
-- **Docker** (for local database)
-
-## 🛠 Installation
-
-```bash
-# Clone the repository
-git clone <repository-url>
-cd svelte-folio/frontend
-
-# Install dependencies
-npm install
-
-# Set up environment variables
-cp .env.example .env.local
-# Edit .env.local with your configuration
-
-# Start the database
-npm run db:start
-
-# Run database migrations
-npm run db:migrate
-
-# Generate design tokens
-npm run build:tokens
-```
-
-## 🚦 Getting Started
-
-```bash
-# Development server
-npm run dev
-
-# Open browser at http://localhost:5173
-```
-
-## 📦 Available Scripts
-
-### Development
-```bash
-npm run dev          # Start development server
-npm run preview      # Preview production build
-npm run check        # Type check with svelte-check
-npm run check:watch  # Type check in watch mode
-```
-
-### Build & Deploy
-```bash
-npm run build        # Production build
-npm run format       # Format code with Prettier
-npm run lint         # Lint code with ESLint
-```
-
-### Testing
-```bash
-npm run test         # Run all tests
-npm run test:unit    # Unit tests with Vitest
-npm run test:e2e     # End-to-end tests with Playwright
-```
-
-### Database
-```bash
-npm run db:start     # Start PostgreSQL with Docker
-npm run db:push      # Push schema changes
-npm run db:migrate   # Run migrations
-npm run db:studio    # Open Drizzle Studio
-```
-
-### Data Management
-```bash
-npm run ingest       # Import QA content
-npm run build:tokens # Generate design tokens
-```
-
-## 🏗 Architecture
-
-### Project Structure
-```
-frontend/
-├── src/
-│   ├── lib/
-│   │   ├── components/      # UI components
-│   │   │   ├── primitives/  # Basic UI elements
-│   │   │   ├── actions/     # Interactive components
-│   │   │   ├── content/     # Content-specific components
-│   │   │   ├── layout/      # Layout components
-│   │   │   ├── chat/        # AI chat system
-│   │   │   └── Dialog/      # Modal dialogs
-│   │   ├── animations/      # GSAP animation system
-│   │   ├── stores/          # Svelte 5 runes-based stores
-│   │   ├── server/          # Server-side utilities
-│   │   ├── types/           # TypeScript definitions
-│   │   └── utils/           # Utility functions
-│   ├── routes/              # SvelteKit routes
-│   └── modelData/           # Static content data
-├── static/                  # Static assets
-└── docs/                    # Documentation
-```
-
-### Key Technologies
-
-- **Frontend Framework:** SvelteKit 5 with TypeScript
-- **Animation:** GSAP 3.13 with custom canvas engine
-- **Database:** PostgreSQL with Drizzle ORM
-- **Backend Services:** Supabase
-- **AI Integration:** OpenAI API
-- **Styling:** CSS with Style Dictionary design tokens
-- **Testing:** Vitest (unit) + Playwright (e2e)
-- **Deployment:** Vercel
-
-## 🎨 Design System
-
-The application includes a comprehensive design system with:
-
-- **Design Tokens:** Managed with Style Dictionary
-- **Theme System:** Support for light/dark modes with system preference detection
-- **Component Library:** Modular, reusable components
-- **Typography:** Geist font family with multiple weights
-- **Icons:** Custom SVG icon system
-- **Animations:** Performance-optimized with reduced motion support
-
-## 🔧 Configuration
-
-### Environment Variables
-Create `.env.local` with the following:
-
-```env
-SUPABASE_URL=your_supabase_url
-SUPABASE_ANON_KEY=your_supabase_anon_key
-OPENAI_API_KEY=your_openai_api_key
-DATABASE_URL=postgresql://user:password@localhost:5432/dbname
-```
-
-### Database Setup
-```bash
-# Start PostgreSQL container
-docker compose up -d
-
-# Apply migrations
-npm run db:migrate
-
-# Optional: Open Drizzle Studio
-npm run db:studio
-```
-
-## 🧪 Testing
-
-### Unit Tests
-```bash
-# Run unit tests
-npm run test:unit
-
-# Run in watch mode
-npm run test:unit -- --watch
-```
-
-### E2E Tests
-```bash
-# Install Playwright browsers
-npx playwright install
-
-# Run e2e tests
-npm run test:e2e
-
-# Run with UI mode
-npm run test:e2e -- --ui
-```
-
-<<<<<<< HEAD
-## 📱 Browser Support
-
-- **Chrome:** 90+
-- **Firefox:** 88+
-- **Safari:** 14+
-- **Edge:** 90+
-
-## 🚀 Deployment
-
-### Vercel (Recommended)
-```bash
-# Install Vercel CLI
-npm i -g vercel
-
-# Deploy
-vercel
-```
-
-The application is configured with `@sveltejs/adapter-vercel` for optimal Vercel deployment.
-
-### Manual Build
-```bash
-npm run build
-# Deploy the `build` folder to your hosting provider
-```
-=======
-
->>>>>>> 477af996
-
-## 🔍 Development Guidelines
-
-### Code Style
-- **ESLint:** Configured with latest flat config system
-- **Prettier:** Automatic code formatting
-- **TypeScript:** Strict mode enabled
-
-### Component Development
-- Use Svelte 5 runes (`$state`, `$derived`, `$props`)
-- Follow the established component structure
-- Include proper TypeScript types
-- Add accessibility attributes
-
-### Animation Best Practices
-- Use the custom animation engine for complex animations
-- Respect user's reduced motion preferences
-- Optimize for 60fps performance
-- Clean up animation resources properly
-
-## 🐛 Troubleshooting
-
-### Common Issues
-
-**Development server not starting:**
-```bash
-# Clear node_modules and reinstall
-rm -rf node_modules package-lock.json
-npm install
-```
-
-**Database connection issues:**
-```bash
-# Restart Docker containers
-docker compose down
-docker compose up -d
-```
-
-**Build failures:**
-```bash
-# Check TypeScript errors
-npm run check
-
-# Lint and format code
-npm run lint
-npm run format
-```
-
-### Debug Mode
-Enable debug logging:
-```javascript
-// In browser console
-localStorage.setItem('animation-debug', 'true');
-localStorage.setItem('chat-debug', 'true');
-```
-
-## 🤝 Contributing
-
-1. Fork the repository
-2. Create a feature branch: `git checkout -b feature/amazing-feature`
-3. Make your changes
-4. Run tests: `npm test`
-5. Commit changes: `git commit -m 'feat: add amazing feature'`
-6. Push to branch: `git push origin feature/amazing-feature`
-7. Submit a pull request
-
-### Commit Convention
-Use conventional commits:
-- `feat:` new features
-- `fix:` bug fixes
-- `docs:` documentation changes
-- `style:` formatting changes
-- `refactor:` code refactoring
-- `test:` adding tests
-- `chore:` maintenance tasks
-
-## 📄 License
-
-<<<<<<< HEAD
-This project is licensed under the MIT License - see the LICENSE file for details.
-
-## 🙏 Acknowledgments
-
-- **Svelte Team** for the amazing framework
-- **Vercel** for hosting and deployment platform
-- **GSAP** for professional animation capabilities
-- **Supabase** for backend services
-- **OpenAI** for AI integration capabilities
-
----
-
-Built with ❤️ using SvelteKit 5 and modern web technologies.
-=======
-
-🤖 Totally not written by or maintained by an agent 
-
-
->>>>>>> 477af996
+# Svelte Portfolio Application
+
+
+A modern, high-performance portfolio application built with SvelteKit 5, featuring advanced animations, AI-powered chat, and a comprehensive design system.
+
+
+A modern, high-performance portfolio application built with SvelteKit 5, featuring advanced animations, AI-powered chat, and a comprehensive design system.
+
+[![SvelteKit](https://img.shields.io/badge/SvelteKit-5.0-FF3E00?logo=svelte&logoColor=white)](https://kit.svelte.dev/)
+[![TypeScript](https://img.shields.io/badge/TypeScript-5.0-3178C6?logo=typescript&logoColor=white)](https://www.typescriptlang.org/)
+[![Vercel](https://img.shields.io/badge/Deploy-Vercel-000000?logo=vercel&logoColor=white)](https://vercel.com)
+
+## 🚀 Features
+
+- **Modern SvelteKit 5** with latest runes system ($state, $derived, $props)
+- **Advanced Animation System** powered by GSAP and custom canvas rendering
+- **AI-Powered Chat** integration with OpenAI API
+- **Comprehensive Design System** with Style Dictionary and theming
+- **Type-Safe Database** operations with Drizzle ORM and Supabase
+- **Professional Development Setup** with ESLint 9, Prettier, and Playwright
+- **Responsive Design** with mobile-first approach
+- **Accessibility Features** including reduced motion support
+
+## 📋 Prerequisites
+
+- **Node.js** >= 18.0.0
+- **npm** >= 9.0.0
+- **Docker** (for local database)
+
+## 🛠 Installation
+
+```bash
+# Clone the repository
+git clone <repository-url>
+cd svelte-folio/frontend
+
+# Install dependencies
+npm install
+
+# Set up environment variables
+cp .env.example .env.local
+# Edit .env.local with your configuration
+
+# Start the database
+npm run db:start
+
+# Run database migrations
+npm run db:migrate
+
+# Generate design tokens
+npm run build:tokens
+```
+
+## 🚦 Getting Started
+
+```bash
+# Development server
+npm run dev
+
+# Open browser at http://localhost:5173
+```
+
+## 📦 Available Scripts
+
+### Development
+```bash
+npm run dev          # Start development server
+npm run preview      # Preview production build
+npm run check        # Type check with svelte-check
+npm run check:watch  # Type check in watch mode
+```
+
+### Build & Deploy
+```bash
+npm run build        # Production build
+npm run format       # Format code with Prettier
+npm run lint         # Lint code with ESLint
+```
+
+### Testing
+```bash
+npm run test         # Run all tests
+npm run test:unit    # Unit tests with Vitest
+npm run test:e2e     # End-to-end tests with Playwright
+```
+
+### Database
+```bash
+npm run db:start     # Start PostgreSQL with Docker
+npm run db:push      # Push schema changes
+npm run db:migrate   # Run migrations
+npm run db:studio    # Open Drizzle Studio
+```
+
+### Data Management
+```bash
+npm run ingest       # Import QA content
+npm run build:tokens # Generate design tokens
+```
+
+## 🏗 Architecture
+
+### Project Structure
+```
+frontend/
+├── src/
+│   ├── lib/
+│   │   ├── components/      # UI components
+│   │   │   ├── primitives/  # Basic UI elements
+│   │   │   ├── actions/     # Interactive components
+│   │   │   ├── content/     # Content-specific components
+│   │   │   ├── layout/      # Layout components
+│   │   │   ├── chat/        # AI chat system
+│   │   │   └── Dialog/      # Modal dialogs
+│   │   ├── animations/      # GSAP animation system
+│   │   ├── stores/          # Svelte 5 runes-based stores
+│   │   ├── server/          # Server-side utilities
+│   │   ├── types/           # TypeScript definitions
+│   │   └── utils/           # Utility functions
+│   ├── routes/              # SvelteKit routes
+│   └── modelData/           # Static content data
+├── static/                  # Static assets
+└── docs/                    # Documentation
+```
+
+### Key Technologies
+
+- **Frontend Framework:** SvelteKit 5 with TypeScript
+- **Animation:** GSAP 3.13 with custom canvas engine
+- **Database:** PostgreSQL with Drizzle ORM
+- **Backend Services:** Supabase
+- **AI Integration:** OpenAI API
+- **Styling:** CSS with Style Dictionary design tokens
+- **Testing:** Vitest (unit) + Playwright (e2e)
+- **Deployment:** Vercel
+
+## 🎨 Design System
+
+The application includes a comprehensive design system with:
+
+- **Design Tokens:** Managed with Style Dictionary
+- **Theme System:** Support for light/dark modes with system preference detection
+- **Component Library:** Modular, reusable components
+- **Typography:** Geist font family with multiple weights
+- **Icons:** Custom SVG icon system
+- **Animations:** Performance-optimized with reduced motion support
+
+## 🔧 Configuration
+
+### Environment Variables
+Create `.env.local` with the following:
+
+```env
+SUPABASE_URL=your_supabase_url
+SUPABASE_ANON_KEY=your_supabase_anon_key
+OPENAI_API_KEY=your_openai_api_key
+DATABASE_URL=postgresql://user:password@localhost:5432/dbname
+```
+
+### Database Setup
+```bash
+# Start PostgreSQL container
+docker compose up -d
+
+# Apply migrations
+npm run db:migrate
+
+# Optional: Open Drizzle Studio
+npm run db:studio
+```
+
+## 🧪 Testing
+
+### Unit Tests
+```bash
+# Run unit tests
+npm run test:unit
+
+# Run in watch mode
+npm run test:unit -- --watch
+```
+
+### E2E Tests
+```bash
+# Install Playwright browsers
+npx playwright install
+
+# Run e2e tests
+npm run test:e2e
+
+# Run with UI mode
+npm run test:e2e -- --ui
+```
+
+## 📱 Browser Support
+
+- **Chrome:** 90+
+- **Firefox:** 88+
+- **Safari:** 14+
+- **Edge:** 90+
+
+## 🚀 Deployment
+
+### Vercel (Recommended)
+```bash
+# Install Vercel CLI
+npm i -g vercel
+
+# Deploy
+vercel
+```
+
+The application is configured with `@sveltejs/adapter-vercel` for optimal Vercel deployment.
+
+### Manual Build
+```bash
+npm run build
+# Deploy the `build` folder to your hosting provider
+```
+
+## 🔍 Development Guidelines
+
+### Code Style
+- **ESLint:** Configured with latest flat config system
+- **Prettier:** Automatic code formatting
+- **TypeScript:** Strict mode enabled
+
+### Component Development
+- Use Svelte 5 runes (`$state`, `$derived`, `$props`)
+- Follow the established component structure
+- Include proper TypeScript types
+- Add accessibility attributes
+
+### Animation Best Practices
+- Use the custom animation engine for complex animations
+- Respect user's reduced motion preferences
+- Optimize for 60fps performance
+- Clean up animation resources properly
+
+## 🐛 Troubleshooting
+
+### Common Issues
+
+**Development server not starting:**
+```bash
+# Clear node_modules and reinstall
+rm -rf node_modules package-lock.json
+npm install
+```
+
+**Database connection issues:**
+```bash
+# Restart Docker containers
+docker compose down
+docker compose up -d
+```
+
+**Build failures:**
+```bash
+# Check TypeScript errors
+npm run check
+
+# Lint and format code
+npm run lint
+npm run format
+```
+
+### Debug Mode
+Enable debug logging:
+```javascript
+// In browser console
+localStorage.setItem('animation-debug', 'true');
+localStorage.setItem('chat-debug', 'true');
+```
+
+## 🤝 Contributing
+
+1. Fork the repository
+2. Create a feature branch: `git checkout -b feature/amazing-feature`
+3. Make your changes
+4. Run tests: `npm test`
+5. Commit changes: `git commit -m 'feat: add amazing feature'`
+6. Push to branch: `git push origin feature/amazing-feature`
+7. Submit a pull request
+
+### Commit Convention
+Use conventional commits:
+- `feat:` new features
+- `fix:` bug fixes
+- `docs:` documentation changes
+- `style:` formatting changes
+- `refactor:` code refactoring
+- `test:` adding tests
+- `chore:` maintenance tasks
+
+## 📄 License
+
+This project is licensed under the MIT License - see the LICENSE file for details.
+
+## 🙏 Acknowledgments
+
+- **Svelte Team** for the amazing framework
+- **Vercel** for hosting and deployment platform
+- **GSAP** for professional animation capabilities
+- **Supabase** for backend services
+- **OpenAI** for AI integration capabilities
+
+---
+
+Built with ❤️ using SvelteKit 5 and modern web technologies.
+
+## Git Workflow
+
+
+[![SvelteKit](https://img.shields.io/badge/SvelteKit-5.0-FF3E00?logo=svelte&logoColor=white)](https://kit.svelte.dev/)
+[![TypeScript](https://img.shields.io/badge/TypeScript-5.0-3178C6?logo=typescript&logoColor=white)](https://www.typescriptlang.org/)
+[![Vercel](https://img.shields.io/badge/Deploy-Vercel-000000?logo=vercel&logoColor=white)](https://vercel.com)
+
+## 🚀 Features
+
+- **Modern SvelteKit 5** with latest runes system ($state, $derived, $props)
+- **Advanced Animation System** powered by GSAP and custom canvas rendering
+- **AI-Powered Chat** integration with OpenAI API
+- **Comprehensive Design System** with Style Dictionary and theming
+- **Type-Safe Database** operations with Drizzle ORM and Supabase
+- **Professional Development Setup** with ESLint 9, Prettier, and Playwright
+- **Responsive Design** with mobile-first approach
+- **Accessibility Features** including reduced motion support
+
+## 📋 Prerequisites
+
+- **Node.js** >= 18.0.0
+- **npm** >= 9.0.0
+- **Docker** (for local database)
+
+## 🛠 Installation
+
+```bash
+# Clone the repository
+git clone <repository-url>
+cd svelte-folio/frontend
+
+# Install dependencies
+npm install
+
+# Set up environment variables
+cp .env.example .env.local
+# Edit .env.local with your configuration
+
+# Start the database
+npm run db:start
+
+# Run database migrations
+npm run db:migrate
+
+# Generate design tokens
+npm run build:tokens
+```
+
+## 🚦 Getting Started
+
+```bash
+# Development server
+npm run dev
+
+# Open browser at http://localhost:5173
+```
+
+## 📦 Available Scripts
+
+### Development
+```bash
+npm run dev          # Start development server
+npm run preview      # Preview production build
+npm run check        # Type check with svelte-check
+npm run check:watch  # Type check in watch mode
+```
+
+### Build & Deploy
+```bash
+npm run build        # Production build
+npm run format       # Format code with Prettier
+npm run lint         # Lint code with ESLint
+```
+
+### Testing
+```bash
+npm run test         # Run all tests
+npm run test:unit    # Unit tests with Vitest
+npm run test:e2e     # End-to-end tests with Playwright
+```
+
+### Database
+```bash
+npm run db:start     # Start PostgreSQL with Docker
+npm run db:push      # Push schema changes
+npm run db:migrate   # Run migrations
+npm run db:studio    # Open Drizzle Studio
+```
+
+### Data Management
+```bash
+npm run ingest       # Import QA content
+npm run build:tokens # Generate design tokens
+```
+
+## 🏗 Architecture
+
+### Project Structure
+```
+frontend/
+├── src/
+│   ├── lib/
+│   │   ├── components/      # UI components
+│   │   │   ├── primitives/  # Basic UI elements
+│   │   │   ├── actions/     # Interactive components
+│   │   │   ├── content/     # Content-specific components
+│   │   │   ├── layout/      # Layout components
+│   │   │   ├── chat/        # AI chat system
+│   │   │   └── Dialog/      # Modal dialogs
+│   │   ├── animations/      # GSAP animation system
+│   │   ├── stores/          # Svelte 5 runes-based stores
+│   │   ├── server/          # Server-side utilities
+│   │   ├── types/           # TypeScript definitions
+│   │   └── utils/           # Utility functions
+│   ├── routes/              # SvelteKit routes
+│   └── modelData/           # Static content data
+├── static/                  # Static assets
+└── docs/                    # Documentation
+```
+
+
+### Key Technologies
+
+- **Frontend Framework:** SvelteKit 5 with TypeScript
+- **Animation:** GSAP 3.13 with custom canvas engine
+- **Database:** PostgreSQL with Drizzle ORM
+- **Backend Services:** Supabase
+- **AI Integration:** OpenAI API
+- **Styling:** CSS with Style Dictionary design tokens
+- **Testing:** Vitest (unit) + Playwright (e2e)
+- **Deployment:** Vercel
+
+## 🎨 Design System
+
+The application includes a comprehensive design system with:
+
+- **Design Tokens:** Managed with Style Dictionary
+- **Theme System:** Support for light/dark modes with system preference detection
+- **Component Library:** Modular, reusable components
+- **Typography:** Geist font family with multiple weights
+- **Icons:** Custom SVG icon system
+- **Animations:** Performance-optimized with reduced motion support
+
+## 🔧 Configuration
+
+### Environment Variables
+Create `.env.local` with the following:
+
+```env
+SUPABASE_URL=your_supabase_url
+SUPABASE_ANON_KEY=your_supabase_anon_key
+OPENAI_API_KEY=your_openai_api_key
+DATABASE_URL=postgresql://user:password@localhost:5432/dbname
+```
+
+### Database Setup
+```bash
+# Start PostgreSQL container
+docker compose up -d
+
+# Apply migrations
+npm run db:migrate
+
+# Optional: Open Drizzle Studio
+npm run db:studio
+```
+
+## 🧪 Testing
+
+### Unit Tests
+```bash
+# Run unit tests
+npm run test:unit
+
+# Run in watch mode
+npm run test:unit -- --watch
+```
+
+### E2E Tests
+```bash
+# Install Playwright browsers
+npx playwright install
+
+# Run e2e tests
+npm run test:e2e
+
+# Run with UI mode
+npm run test:e2e -- --ui
+```
+
+## 📱 Browser Support
+
+- **Chrome:** 90+
+- **Firefox:** 88+
+- **Safari:** 14+
+- **Edge:** 90+
+
+## 🚀 Deployment
+
+### Vercel (Recommended)
+```bash
+# Install Vercel CLI
+npm i -g vercel
+
+# Deploy
+vercel
+```
+
+The application is configured with `@sveltejs/adapter-vercel` for optimal Vercel deployment.
+
+### Manual Build
+```bash
+npm run build
+# Deploy the `build` folder to your hosting provider
+```
+
+## 🔍 Development Guidelines
+
+### Code Style
+- **ESLint:** Configured with latest flat config system
+- **Prettier:** Automatic code formatting
+- **TypeScript:** Strict mode enabled
+
+### Component Development
+- Use Svelte 5 runes (`$state`, `$derived`, `$props`)
+- Follow the established component structure
+- Include proper TypeScript types
+- Add accessibility attributes
+
+### Animation Best Practices
+- Use the custom animation engine for complex animations
+- Respect user's reduced motion preferences
+- Optimize for 60fps performance
+- Clean up animation resources properly
+
+## 🐛 Troubleshooting
+
+### Common Issues
+
+**Development server not starting:**
+```bash
+# Clear node_modules and reinstall
+rm -rf node_modules package-lock.json
+npm install
+```
+
+**Database connection issues:**
+```bash
+# Restart Docker containers
+docker compose down
+docker compose up -d
+```
+
+**Build failures:**
+```bash
+# Check TypeScript errors
+npm run check
+
+# Lint and format code
+npm run lint
+npm run format
+```
+
+### Debug Mode
+Enable debug logging:
+```javascript
+// In browser console
+localStorage.setItem('animation-debug', 'true');
+localStorage.setItem('chat-debug', 'true');
+```
+
+## 🤝 Contributing
+
+
+1. Fork the repository
+2. Create a feature branch: `git checkout -b feature/amazing-feature`
+3. Make your changes
+4. Run tests: `npm test`
+5. Commit changes: `git commit -m 'feat: add amazing feature'`
+6. Push to branch: `git push origin feature/amazing-feature`
+7. Submit a pull request
+
+### Commit Convention
+Use conventional commits:
+- `feat:` new features
+- `fix:` bug fixes
+- `docs:` documentation changes
+- `style:` formatting changes
+- `refactor:` code refactoring
+- `test:` adding tests
+- `chore:` maintenance tasks
+
+## 📄 License
+
+This project is licensed under the MIT License - see the LICENSE file for details.
+
+## 🙏 Acknowledgments
+
+- **Svelte Team** for the amazing framework
+- **Vercel** for hosting and deployment platform
+- **GSAP** for professional animation capabilities
+- **Supabase** for backend services
+- **OpenAI** for AI integration capabilities
+
+---
+
+Built with ❤️ using SvelteKit 5 and modern web technologies.
+
+
+🤖 Totally not written by or maintained by an agent 
+
+